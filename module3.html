<!DOCTYPE html>
<html lang="en">
<head>
  <meta charset="UTF-8">
  <meta name="viewport" content="width=device-width, initial-scale=1.0">
  <title>Web Development Module | GitHub E-Portfolio</title>
  <link rel="stylesheet" href="https://fonts.googleapis.com/css2?family=Poppins:wght@300;400;500;600;700&display=swap">
  <link rel="stylesheet" href="https://cdnjs.cloudflare.com/ajax/libs/font-awesome/6.0.0-beta3/css/all.min.css">
  <link rel="stylesheet" href="css/style.css">
  <style>
    body {
      margin: 0;
      font-family: 'Poppins', sans-serif;
    }
    .container {
      padding: 0 1rem;
      max-width: 1200px;
      margin: auto;
    }
    .navbar, .footer-content {
      display: flex;
      flex-wrap: wrap;
      justify-content: space-between;
      align-items: center;
    }
    .nav-links {
      display: flex;
      gap: 1rem;
      flex-wrap: wrap;
    }
    .footer-column {
      flex: 1 1 100%;
      margin-bottom: 1rem;
    }
    .footer-content {
      flex-direction: column;
    }
    .mobile-menu {
      display: none;
    }
    @media (max-width: 768px) {
      .nav-links {
        display: none;
        flex-direction: column;
        width: 100%;
      }
      .nav-links.active {
        display: flex;
      }
      .mobile-menu {
        display: block;
        cursor: pointer;
      }
    }
    .toggle-btn {
      background-color: #6a51cf;
      color: #fff;
      border: none;
      padding: 0.5rem 1rem;
      margin-left: 1rem;
      cursor: pointer;
      border-radius: 4px;
    }
    .module-content.hidden {
      display: none;
    }
  </style>
</head>
<body>
  <div class="page-transition" style="position: fixed; top: 0; left: 0; right: 0; bottom: 0; background-color: #6a51cf; transform: scaleY(0); transform-origin: bottom; z-index: 9999;"></div>

  <header>
    <div class="container">
      <nav class="navbar">
        <a href="index.html" class="logo">DevPortfolio</a>
        <ul class="nav-links">
          <li><a href="index.html" data-transition>Home</a></li>
          <li><a href="modules.html" data-transition>Modules</a></li>
          <li><a href="skills.html" data-transition>Skills</a></li>
          <li><a href="https://github.com/yourusername" target="_blank">GitHub</a></li>
        </ul>
        <div class="mobile-menu">
          <i class="fas fa-bars"></i>
        </div>
      </nav>
    </div>
  </header>

  <div class="module-page-container">
    <div class="container">
      <a href="modules.html" class="back-button" data-transition>
        <svg xmlns="http://www.w3.org/2000/svg" width="16" height="16" viewBox="0 0 24 24" fill="none" stroke="currentColor" stroke-width="2" stroke-linecap="round" stroke-linejoin="round">
          <path d="M19 12H5M12 19l-7-7 7-7"/>
        </svg>
        Back to Modules
      </a>

      <div class="module-detail">
        <div class="module-header">
          <h1>Machine Learning April 2025 A</h1>
          <p>An exploration of modern web development practices, frameworks, and tools.</p>
        </div>

        <div class="module-section">
          <h2>Learning Outcomes</h2>
          <ul>
            <li>Understand and apply modern HTML5 and CSS3 techniques to create responsive web layouts</li>
            <li>Develop dynamic, interactive web applications using JavaScript and popular frameworks</li>
            <li>Implement responsive design principles to ensure websites work across multiple devices</li>
            <li>Apply accessibility best practices to make web content available to all users</li>
            <li>Utilize modern build tools and deployment processes for web applications</li>
            <li>Create and consume RESTful APIs to integrate web applications with backend services</li>
          </ul>
        </div>
      </div>

      <div id="units">
        <div class="module-detail">
          <div class="module-section">
  <h2>
    Unit 1: Collaborative Discussion 1: The 4th Industrial Revolution
    <button class="toggle-btn">View More</button>
  </h2>
  <div class="module-content hidden">
    <h3>Learning Outcomes:</h3>
  <ul >
    <li>Have a better understanding of the role of machine learning in industry.</li>
    <li>Identify the skill sets required to become proficient in machine learning</li>
    <li>Know about the factors impacting machine learning and ways to address it.</li>
    <li>Understand the categories of machine learning.</li>
  </ul>
  <h3>Collaborative Discussion 1:</h3>
  <a href="InitialPost.docx" class="download-btn" download>📄 Download Initial Post </a>
</div>
</div>


        

          </div>
            <div class="module-detail"> 
<div class="module-section">
  <h2>
    Unit 2:Exploratory Data Analysis and Peer Response
    <button class="toggle-btn">View More</button>
  </h2>
  <div class="module-content hidden">
    <h3>Learning Outcomes:</h3>
  <ul>
    <li>The steps involved with EDA.</li>
    <li>Understanding the dataset through feature exploration.</li>
    <li>How to spot anomalies within the dataset.</li>
    <li>Visual analysis of the dataset.</li>
  </ul>
  <ul>
    <h3>Collaborative Discussion 1:</h3>
  <li><a href="peer1.docx" class="download-btn" download>📄 Download Peer responses from Teammates  </a></li>
 <li> <a href="peer2.docx" class="download-btn" download>📄 Download Peer responses to teammates </a></li>
 
  </ul>
  </div>
</div>




</div>
<div class="module-detail"> 
<div class="module-section">
  <h2>
    Unit 3: Correlation and Regression and Summary post
    <button class="toggle-btn">View More</button>
  </h2>
  <div class="module-content hidden">
  <ul class="module-content hidden">
    <h3>Learning Outcomes:</h3>
    <li>Gain theoretical understanding of correlation and regression.</li>
    <li>Understand how to compute correlation and regression.</li>
    <li>Be able to apply these statistical techniques in real world scenario.</li>

  </ul>
<h3>E-portfolio Activties:</h3>
  <h4>Covariance Results:</h4>
  <img src="./public/images/covariance.png">

    <h4>linear Regression Results:</h4>
  <img src="./public/images/Linear.PNG">
  <ul>
  <li><a href="./python_files/unit3/covariance.py" class="download-btn" download>📄 Download Covariance   </a></li>
  <li><a href="./python_files/unit3/linear_regression.py" class="download-btn" download>📄 Download Linear Regression  </a></li>
  <li><a href="./python_files/unit3/multiple_linear_regression.py" class="download-btn" download>📄 Download Multiple Linear  </a></li>
  <li><a href="./python_files/unit3/polynomail_regression.py" class="download-btn" download>📄 Download regression   </a></li>
  <h3>Collaborative Discussion 1:</h3>
    <li><a href="./python_files/unit3/polynomail_regression.py" class="download-btn" download>📄 Download  Summary Post  </a></li>
 
 
  </ul>
</div>
</div>
</div>



<div class="module-detail"> 
<div class="module-section">
  <h2>
    Unit 4:Linear Regression with Scikit-Learn
    <button class="toggle-btn">View More</button>
  </h2>
  <div class="module-content hidden">
  <ul class=>
    <h3>Learning Outcomes:</h3>
    <li>Gain theoretical understanding of correlation and regression.</li>
    <li>Understand how to compute correlation and regression.</li>
    <li>Be able to apply these statistical techniques in real world scenario.</li>

  </ul>
  <h3>Team Project colleagues:</h3>
  <ul>
  <li><a href="peer1.docx" class="download-btn" download>📄 Download Team Contract </a></li>
 
 
  </ul>
</div>
</div>
      </div>
<div class="module-detail"> 
<div class="module-section">
  <h2>
    Unit 5:Clustering
    <button class="toggle-btn">View More</button>
  </h2>
  <div class="module-content hidden">
    <h3>Learning Outcomes:</h3>
  <ul>
    <li>Basic idea behind clustering.</li>
    <li>Different techniques of distance measurements.</li>
    <li>K-means and agglomerative clustering.</li>
    <li>How to evaluate clusters.</li>
  </ul>

  <ul>
    <h3>E-portfolio Activities:</h3>
      <h4>Clustering Results:</h4>
  <img src="./public/images/covariance.png">
  <li><a href="./python_files/unit3/covariance.py" class="download-btn" download>📄 Download Jaccard Coefficient Calculations  </a></li>

  
  </ul>
  </div>
</div>




</div>

<div class="module-detail"> 
<div class="module-section">
  <h2>
    Unit 6:Clustering with Python,Team Project and Peer Review
    <button class="toggle-btn">View More</button>
  </h2>
  <div class="module-content hidden">
      <h3>Learning Outcomes</h3>
  <ul>
    <li>Undertake clustering analysis on large datasets.</li>
    <li>Use right Python libraries for clustering.</li>
    <li>Evaluate and interpret the results.</li>
    
  </ul>
  <h1>Assessment</h1>
  <h4>Development Team Project: Project Report</h4>
  <ul>
  <li> <a href="https://majed23x.github.io/AIRBNB_EDA_INDEX/">EDA Open Data</a> </li>
  <li> <a href="https://majed23x.github.io/ML_Model_AirBnb/">Machine Learning Model Results</a> </li>
  <li><a href="AirBnb_ML.docx" class="download-btn" download> Team Project Report  </a></li>
  
  
  </ul>
<h4>Peer Review </h4>
<li> <a href="peer2.docx" class="download-btn" download> Peer Review: Project Report </a></li>
  </div>
</div>
</div>


<div class="module-detail"> 
<div class="module-section">
  <h2>
    Unit 7: Introduction to Artificial Neural Networks
    <button class="toggle-btn">View More</button>
  </h2>
  <div class="module-content hidden">
      <h3>Learning Outcomes</h3>
  <ul>
    <li>Undertake clustering analysis on large datasets.</li>
    <li>Use right Python libraries for clustering.</li>
    <li>Evaluate and interpret the results.</li>
    
  </ul>

<h3>E-portfolio Activities:</h3>
<div>
  <h3> 1- Multi Layer Results:</h3>
  <img src="./public/images/multi.PNG">
  <img src="./public/images/multi_results.PNG">
</div>
<div>
  <h3> 2- Precenption Results:</h3>
  <img src="./public/images/P_1.PNG">
  <img src="./public/images/P_2.PNG">
  <img src="./public/images/P_3.PNG">
  <img src="./public/images/P_4.PNG">
</div>

<div>
  <h3> 3- Simple Preception:</h3>
  <img src="./public/images/Simple.PNG">
</div>
  <ul>
  <li><a href="./python_files/unit7/multi_layer.py" class="download-btn" download> Download  multi_layer.py </a></li>
  <li><a href="./python_files/unit7/precenption_AND_operator.py" class="download-btn" download> Download  preception.py  </a></li>
  <li><a href="./python_files/unit7/simple_preception.py" class="download-btn" download> Download  simple_preception.py  </a></li>
  </ul>


  </div>
</div>
</div>



<div class="module-detail"> 
<div class="module-section">
  <h2>
    Unit 8: Training an Artificial Neural Network
    <button class="toggle-btn">View More</button>
  </h2>
  <div class="module-content hidden">

      <h3>Learning Outcomes:</h3>
  <ul>
    <li>Understand the error handling mechanism of ANN.</li>
    <li>Design and develop more ANN artefacts.</li>
    <li>Critique and contextualise emerging research in the area of ANN.</li>
    
  </ul>


<h3>E-portfolio Activity:</h3>
<div>
  <h3> Gradient Results:</h3>
  <img src="./public/images/Gradient.PNG">

</div>
    <ul>
  <li><a href="./python_files/unit8/gradient.py" class="download-btn" download> Download  gradient.py </a></li>
 </a></li>

 
 
  </ul>

  <h3>Collaborative Disscussion 2:</h3>
      <ul>
  <li><a href="unit8_cd.docx" class="download-btn" download> Collaborative Disscussion 2 </a></li>
 </a></li>

  </ul>
  </div>
</div>
</div>



<div class="module-detail"> 
<div class="module-section">
  <h2>
    Unit 9: Introduction to Convolutional Neural Networks
    <button class="toggle-btn">View More</button>
  </h2>
  <div class="module-content hidden">

      <h3>Learning Outcomes:</h3>
  <ul>
    <li>Understand the application and importance of computer vision.</li>
    <li>Undertake basic computer vision related tasks.</li>
    
    
  </ul>

<h3>E-portfolio Activity:</h3>
<div>
  <h3> CNN Results:</h3>
  <img src="./public/images/Acc_loss.PNG">

</div>
    <ul>
  <li><a href="./python_files/unit9/cnn.py" class="download-btn" download> Download  cnn.py </a></li>
 </a></li>

 
 
  </ul>
  </div>
</div>
</div>

<<<<<<< HEAD



<div class="module-detail"> 
<div class="module-section">
  <h2>
    Unit 10: Natural Language Processing
    <button class="toggle-btn">View More</button>
  </h2>
  <div class="module-content hidden">

      <h3>Learning Outcomes:</h3>
  <ul>
    <li>Understand the core advancements in NLP and how they are transforming industries.</li>
    <li>Apply modern NLP models using Transformer architectures.</li>
    <li>Evaluate NLP models using domain-specific metrics.</li>
    <li>Critically assess and improve NLP models using hyperparameter tuning and transfer learning.</li>
    
    
  </ul>

  </div>
</div>
</div>


<div class="module-detail"> 
<div class="module-section">
  <h2>
    Unit 11: Model Selection and Evaluation
    <button class="toggle-btn">View More</button>
  </h2>
  <div class="module-content hidden">

  <h3>Learning Outcomes:</h3>
  <ul>
    <li>Understand the importance of model selection, evaluation, and optimisation.</li>
    <li>Undertake hyperparameter tuning to enhance model performance.</li>
    <li>Apply appropriate evaluation metrics for different ML tasks.</li>
    <li>Explore MLOps principles for continuous model improvement and monitoring.</li>
    
    
  </ul>
    <h3>e-Portfolio Activity:</h3>
    <div>
  <h3> Model Performance Results:</h3>
  <img src="./public/images/conf.PNG">
  <img src="./public/images/roc.PNG">
   <img src="./public/images/terminal.PNG">
    
</div>
<li><a href="./python_files/unit3/covariance.py" class="download-btn" download>📄 Download Model Performace  </a></li>
    <h3>
    <h3>Summative Assessment: Individual Presentation:</h3>
        <ul>
  <li><a href="CNN.pptx" class="download-btn" download> Presentation </a></li>
 </a></li>
  <li><a href="project transcript.docx" class="download-btn" download> Transcript  </a></li>
 </a></li>
   <li><a href="RP.mp4" class="download-btn" download> Recorded Session </a></li>
 </a></li>
  </ul>
  </div>
</div>
</div>



<div class="module-detail"> 
<div class="module-section">
  <h2>
    Unit 12: Industry 4.0 and Machine Learning
    <button class="toggle-btn">View More</button>
  </h2>
  <div class="module-content hidden">

      <h3>Learning Outcomes:</h3>
  <ul>
    <li>Understand the challenges and opportunities of industry 4.0 revolution.</li>
    <li>Appreciate the impact of machine learning in future societies.</li>

    <h3>End of Module Assigment:</h3>
    <li><a href="RP.mp4" class="download-btn" download>  </a></li>
  </ul>

  </div>
</div>
</div>




<div class="module-detail"> 
<div class="module-section">
  <h2>
    Professional Skills Matrix and Action Plan (PDP)
    <button class="toggle-btn">View More</button>
  </h2>
  <div class="module-content hidden">

      
  <ul>

    <li><a href="RP.mp4" class="download-btn" download> Download  </a></li>
  </ul>

  </div>
</div>
</div>





=======
>>>>>>> fd98cfd6
      </div>
    </div>
  </div>
</div>
  <footer>
    <div class="container">
      <div class="footer-content">
        <div class="footer-column">
          <h3>DevPortfolio</h3>
          <p>A showcase of my work, learning, and growth as a developer.</p>
        </div>
        <div class="footer-column">
          <h3>Quick Links</h3>
          <ul>
            <li><a href="index.html">Home</a></li>
            <li><a href="modules.html">Modules</a></li>
            <li><a href="skills.html">Skills</a></li>
            <li><a href="https://github.com/yourusername">GitHub</a></li>
          </ul>
        </div>
        <div class="footer-column">
          <h3>Connect</h3>
          <div class="social-links">
            <a href="#"><i class="fab fa-github"></i></a>
            <a href="#"><i class="fab fa-linkedin-in"></i></a>
            <a href="#"><i class="fab fa-twitter"></i></a>
            <a href="#"><i class="fas fa-envelope"></i></a>
          </div>
        </div>
      </div>
      <div class="copyright">
        <p>&copy; 2023 Your Name. All rights reserved.</p>
      </div>
    </div>
  </footer>

  <script src="https://cdn.jsdelivr.net/npm/gsap@3.11.4/dist/gsap.min.js"></script>
  <script src="https://cdn.jsdelivr.net/npm/gsap@3.11.4/dist/ScrollTrigger.min.js"></script>
  <script>
    document.querySelector('.mobile-menu').addEventListener('click', () => {
      document.querySelector('.nav-links').classList.toggle('active');
    });

    document.addEventListener('DOMContentLoaded', () => {
 

      document.querySelectorAll('.toggle-btn').forEach(button => {
        button.addEventListener('click', function () {
          const content = this.closest('.module-section').querySelector('.module-content');
          const isHidden = content.classList.toggle('hidden');
          this.textContent = isHidden ? 'View More' : 'View Less';
        });
      });
    });
  </script>
  <script type="module" src="js/main.js"></script>
</body>
</html><|MERGE_RESOLUTION|>--- conflicted
+++ resolved
@@ -407,7 +407,6 @@
 </div>
 </div>
 
-<<<<<<< HEAD
 
 
 
@@ -496,38 +495,13 @@
   </div>
 </div>
 </div>
-
-
-
-
-<div class="module-detail"> 
-<div class="module-section">
-  <h2>
-    Professional Skills Matrix and Action Plan (PDP)
-    <button class="toggle-btn">View More</button>
-  </h2>
-  <div class="module-content hidden">
-
       
-  <ul>
-
-    <li><a href="RP.mp4" class="download-btn" download> Download  </a></li>
-  </ul>
-
-  </div>
-</div>
-</div>
-
-
-
-
-
-=======
->>>>>>> fd98cfd6
+        </div>
       </div>
     </div>
   </div>
-</div>
+
+  <!-- Footer -->
   <footer>
     <div class="container">
       <div class="footer-content">
